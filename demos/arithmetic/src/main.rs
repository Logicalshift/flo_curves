use flo_curves::*;
use flo_curves::arc::*;
use flo_curves::bezier::path::*;
use flo_draw::*;
use flo_draw::canvas::*;

use std::f64;
use std::thread;
use std::time::{Duration, Instant};

fn path_permutation(path: Vec<Coord2>, start_offset: usize, forward: bool) -> SimpleBezierPath {
    let mut result = BezierPathBuilder::start(path[start_offset]);

    for idx in 1..path.len() {
        let pos = if forward {
            (start_offset + idx) % path.len()
        } else {
            let idx = (path.len()) - idx;
            (start_offset + idx) % path.len()
        };

        result = result.line_to(path[pos]);
   }

    result.build()
}

fn main() {
    with_2d_graphics(|| {
        let canvas          = create_canvas_window("Path arithmetic demonstration");

        let start_time = Instant::now();

        loop {
            // Wait for the next frame
            thread::sleep(Duration::from_nanos(1_000_000_000 / 60));

            // Decide on an amplitude that determines where the paths are relative to each other
            let since_start     = Instant::now().duration_since(start_time);
            let since_start     = since_start.as_nanos() as f64;
            let amplitude       = (since_start / (f64::consts::PI * 1_000_000_000.0)).cos() * 200.0;

            // Create some circles
            let path1           = Circle::new(Coord2(500.0 + amplitude, 500.0), 100.0).to_path::<SimpleBezierPath>();
            let path2           = Circle::new(Coord2(500.0 - amplitude, 500.0), 100.0).to_path::<SimpleBezierPath>();
            let path3           = Circle::new(Coord2(500.0, 500.0 - amplitude), 60.0).to_path::<SimpleBezierPath>();

            // Test path
            let path4           = path_permutation(vec![Coord2(206.0, 391.0), Coord2(206.0, 63.0), Coord2(281.0, 66.0), Coord2(281.0, 320.0), Coord2(649.0, 320.0), Coord2(649.0, 63.0), Coord2(734.0, 63.0), Coord2(734.0, 391.0)], 0, true);
            let path5           = path_permutation(vec![Coord2(64.0, 263.0), Coord2(877.0, 263.0), Coord2(877.0, 168.0), Coord2(64.0, 168.0)], 0, false);

            // Add and subtract them to generate the final path
            let path            = path_add::<SimpleBezierPath>(&vec![path1.clone()], &vec![path2.clone()], 0.1);
            let path            = path_sub::<SimpleBezierPath>(&path, &vec![path3.clone()], 0.1);

            let sub_path_test   = path_sub::<SimpleBezierPath>(&vec![path5.clone()], &vec![path4.clone()], 0.1);
<<<<<<< HEAD
=======

            // Chequerboard test
            let mut chequerboard = vec![
                BezierPathBuilder::<SimpleBezierPath>::start(Coord2(0.0, 0.0))
                    .line_to(Coord2(10.0, 0.0))
                    .line_to(Coord2(10.0, 10.0))
                    .line_to(Coord2(0.0, 10.0))
                    .line_to(Coord2(0.0, 0.0))
                    .build()
            ];

            // Subtract every other square
            let num_cols = since_start / 250_000_000.0;
            let num_rows = num_cols/5.0;
            let num_rows = (num_rows as u64) % 10 + 1;
            let num_cols = (num_cols as u64) % 5 + 1;

            for y in 0..num_rows {
                let num_cols = if y == (num_rows-1) { num_cols } else { 5 };

                for x in 0..num_cols {
                    let x = if y%2 == 0 {
                        (x as f64)*2.0 + 1.0
                    } else {
                        (x as f64)*2.0
                    };
                    let y = y as f64;

                    let inner_square = BezierPathBuilder::<SimpleBezierPath>::start(Coord2(x, y))
                        .line_to(Coord2(x+1.0, y))
                        .line_to(Coord2(x+1.0, y+1.0))
                        .line_to(Coord2(x, y+1.0))
                        .line_to(Coord2(x, y))
                        .build();

                    chequerboard = path_sub(&chequerboard, &vec![inner_square], 0.01);
                }
            }
>>>>>>> 6cd33b43

            canvas.draw(|gc| {
                gc.clear_canvas(Color::Rgba(1.0, 1.0, 1.0, 1.0));

                gc.canvas_height(1000.0);
                gc.center_region(0.0, 0.0, 1000.0, 1000.0);

                // Render the subpaths
                gc.line_width(1.0);

                gc.stroke_color(Color::Rgba(0.4, 0.8, 0.0, 0.5));
                for p in vec![&path1, &path2, &path3] {
                    gc.new_path();
                    gc.bezier_path(p);
                    gc.stroke();
                }

                // Render the combined path
                gc.line_width(3.0);

                gc.stroke_color(Color::Rgba(0.8, 0.5, 0.0, 1.0));
                gc.fill_color(Color::Rgba(0.3, 0.6, 0.8, 0.8));
                gc.winding_rule(WindingRule::EvenOdd);

                gc.new_path();
                path.iter().for_each(|path| {
                    gc.bezier_path(path);
                });
                gc.fill();
                gc.stroke();

                gc.new_path();
                sub_path_test.iter().for_each(|sub_path_test| {
                    gc.bezier_path(sub_path_test);
                });
                gc.fill();
                gc.stroke();

                // Render the path points
                gc.line_width(1.0);

                for subpath in path.iter() {
                    for (_, _, point) in subpath.1.iter() {
                        gc.new_path();
                        gc.circle(point.x() as _, point.y() as _, 5.0);
                        gc.stroke();
                    }
                }

                // Create the graph path from the source side
                let mut merged_path = GraphPath::new();
                merged_path         = merged_path.merge(GraphPath::from_merged_paths(vec![path5].iter().map(|path| (path, PathLabel(0)))));

                // Collide with the target side to generate a full path
                merged_path         = merged_path.collide(GraphPath::from_merged_paths(vec![path4].iter().map(|path| (path, PathLabel(1)))), 0.1);
                merged_path.round(0.1);

                // Set the exterior edges using the 'subtract' algorithm
                merged_path.set_exterior_by_subtracting();

                gc.line_width(5.0);
                for edge in merged_path.all_edges() {
                    gc.new_path();
                    gc.move_to(edge.start_point().x() as _, edge.start_point().y() as _);
                    gc.bezier_curve(&edge);

                    match edge.kind() {
                        GraphPathEdgeKind::Uncategorised => gc.stroke_color(Color::Rgba(0.0, 0.0, 0.0, 1.0)),
                        GraphPathEdgeKind::Visited => gc.stroke_color(Color::Rgba(0.0, 0.8, 0.0, 1.0)),
                        GraphPathEdgeKind::Interior => gc.stroke_color(Color::Rgba(0.8, 0.5, 0.0, 1.0)),
                        GraphPathEdgeKind::Exterior => gc.stroke_color(Color::Rgba(0.0, 0.5, 0.8, 1.0)),
                    }

                    gc.stroke();
                }

                // Draw the chequerboard
                gc.push_state();

                gc.transform(Transform2D::translate(100.0, 600.0) * Transform2D::scale(20.0, 20.0));

                gc.fill_color(Color::Rgba(0.0, 0.4, 0.6, 1.0));
                gc.new_path();
                for p in chequerboard.iter() {
                    gc.bezier_path(p);
                }
                gc.fill();

                gc.line_width_pixels(2.0);
                let mut h = 0.0;
                for p in chequerboard.iter() {
                    gc.stroke_color(Color::Hsluv(h % 360.0, 75.0, 70.0, 1.0));
                    h += 43.0;

                    gc.new_path();
                    gc.bezier_path(p);
                    gc.stroke();
                }

                gc.pop_state();
            });
        }
    });
}<|MERGE_RESOLUTION|>--- conflicted
+++ resolved
@@ -54,8 +54,6 @@
             let path            = path_sub::<SimpleBezierPath>(&path, &vec![path3.clone()], 0.1);
 
             let sub_path_test   = path_sub::<SimpleBezierPath>(&vec![path5.clone()], &vec![path4.clone()], 0.1);
-<<<<<<< HEAD
-=======
 
             // Chequerboard test
             let mut chequerboard = vec![
@@ -94,7 +92,6 @@
                     chequerboard = path_sub(&chequerboard, &vec![inner_square], 0.01);
                 }
             }
->>>>>>> 6cd33b43
 
             canvas.draw(|gc| {
                 gc.clear_canvas(Color::Rgba(1.0, 1.0, 1.0, 1.0));
