[package]
name            = "flo_curves"
version         = "0.8.0"
authors         = ["Andrew Hunter"]
license         = "Apache-2.0"
repository      = "https://github.com/Logicalshift/flo_curves"
description     = "Library for manipulating Bezier curves"
documentation   = "http://docs.rs/flo_curves/"
readme          = "README.md"
edition         = "2018"
include         = [ "Cargo.toml", "LICENSE", "src/**/*", "demos/src/**/*.rs", "demos/*.toml", "demos/*.md", "logo*.png", "README.md", "THANKS.md" ]

keywords        = ["bezier", "geometry", "graphics"]
categories      = ["algorithms","rendering"]

[features]
extra_checks    = []

[dependencies]
itertools   = "0.10"
roots       = "0.0.8"
<<<<<<< HEAD
smallvec    = "1.8"
ouroboros   = "0.15"
=======
smallvec    = { version = "1.10", features = ["const_generics"] }
>>>>>>> 67be5c6d

[dev-dependencies]
rand        = "0.8"
criterion   = "0.4"

[[bench]]
name        = "rasterize"
path        = "benches/rasterize.rs"
harness     = false

[[bench]]
name        = "vectorize"
path        = "benches/vectorize.rs"
harness     = false

[[bench]]
name        = "sweep"
path        = "benches/sweep.rs"
harness     = false

[[bench]]
name        = "nearest_point"
path        = "benches/nearest_point.rs"
harness     = false<|MERGE_RESOLUTION|>--- conflicted
+++ resolved
@@ -19,12 +19,8 @@
 [dependencies]
 itertools   = "0.10"
 roots       = "0.0.8"
-<<<<<<< HEAD
-smallvec    = "1.8"
+smallvec    = { version = "1.10", features = ["const_generics"] }
 ouroboros   = "0.15"
-=======
-smallvec    = { version = "1.10", features = ["const_generics"] }
->>>>>>> 67be5c6d
 
 [dev-dependencies]
 rand        = "0.8"
